--- conflicted
+++ resolved
@@ -230,7 +230,6 @@
         whitelist_path = utils.copy_whitelist('10xv1', self.temp_dir)
         self.assertTrue(os.path.exists(whitelist_path))
 
-<<<<<<< HEAD
     def test_restore_cwd(self):
         cwd = os.path.abspath(os.getcwd())
         change_cwd_func(self.temp_dir)
@@ -313,10 +312,9 @@
         np.testing.assert_array_equal(
             np.array([[14], [20]]), collapsed.layers['layer'].A
         )
-=======
+
     def test_copy_map(self):
         map_path = utils.copy_map('10xv3', self.temp_dir)
         self.assertTrue(os.path.exists(map_path))
         with open(map_path, 'r') as f:
-            self.assertIn('\t', f.readline())
->>>>>>> 61eb657a
+            self.assertIn('\t', f.readline())